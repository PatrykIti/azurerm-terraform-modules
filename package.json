--- conflicted
+++ resolved
@@ -14,13 +14,8 @@
     "@semantic-release/changelog": "^6.0.3",
     "@semantic-release/commit-analyzer": "^11.1.0",
     "@semantic-release/git": "^10.0.1",
-<<<<<<< HEAD
-    "@semantic-release/github": "^9.2.0",
-    "@semantic-release/release-notes-generator": "^14.0.3",
-=======
     "@semantic-release/github": "^10.3.5",
     "@semantic-release/release-notes-generator": "^12.1.0",
->>>>>>> 4e23fde8
     "commitizen": "^4.3.0",
     "conventional-changelog-conventionalcommits": "^7.0.2",
     "cz-conventional-changelog": "^3.3.0",
