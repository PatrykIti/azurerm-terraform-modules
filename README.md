<<<<<<< HEAD
# Azure Terraform Modules

[![License: MIT](https://img.shields.io/badge/License-MIT-yellow.svg)](https://opensource.org/licenses/MIT)
[![Terraform](https://img.shields.io/badge/Terraform-%3E%3D1.5-623CE4?logo=terraform&logoColor=white)](https://www.terraform.io/)
[![Azure](https://img.shields.io/badge/Azure-0078D4?logo=microsoft-azure&logoColor=white)](https://azure.microsoft.com/)
[![AzureRM Provider](https://img.shields.io/badge/AzureRM_Provider-4.36.0-blue?logo=terraform)](https://registry.terraform.io/providers/hashicorp/azurerm/4.36.0)

<!-- MODULE BADGES START -->
[![Storage Account](https://img.shields.io/github/v/tag/PatrykIti/azurerm-terraform-modules?filter=SAv*&label=Storage%20Account&color=success)](https://github.com/PatrykIti/azurerm-terraform-modules/releases?q=SAv1.0.0)
<!-- MODULE BADGES END -->

A comprehensive collection of production-ready Terraform modules for Azure infrastructure, following HashiCorp best practices and enterprise security standards.

## 📚 Quick Navigation

- [**Development Guide**](./CLAUDE.md) - AI-assisted development guidelines and reference documentation
- [**Terraform Best Practices**](./docs/TERRAFORM_BEST_PRACTICES_GUIDE.md) - Module development standards and conventions
- [**Testing Guide**](./docs/TERRAFORM_TESTING_GUIDE.md) - Comprehensive testing strategies and examples
- [**Workflows Documentation**](./docs/WORKFLOWS.md) - GitHub Actions CI/CD implementation details
- [**Security Policy**](./docs/SECURITY.md) - Security guidelines and vulnerability reporting

## Repository Structure

```
azurerm-terraform-modules/
├── modules/                     # Terraform modules
│   └── azurerm_storage_account/ # Storage Account module
├── docs/                        # Shared documentation
├── scripts/                     # Automation scripts
├── examples/                    # Cross-module examples
├── tests/                       # Shared test utilities
├── security-policies/           # Custom security policies
├── build-templates/             # Azure Pipelines templates (coming soon)
│   ├── versioning/              # Versioning pipeline templates
│   ├── documentation/           # Documentation generation templates
│   ├── security/                # Security scanning templates
│   ├── testing/                 # Testing pipeline templates
│   └── release/                 # Release pipeline templates
├── .github/workflows/           # CI/CD workflows
└── .claude/references/          # AI development guides
```

## 🚀 Quick Start

Each module contains comprehensive documentation and examples:

1. **Browse modules** in the [`modules/`](./modules/) directory
2. **Read module documentation** - Each module has its own README with:
   - Usage examples
   - Input/output specifications
   - Requirements and prerequisites
3. **Check examples** - Each module includes `examples/` directory with:
   - Simple usage
   - Advanced configurations
   - Security-hardened setups
   - Multi-region deployments

Example module reference:
```hcl
module "storage_account" {
  source = "github.com/PatrykIti/azurerm-terraform-modules//modules/azurerm_storage_account?ref=SAv1.0.0"
  # See module README for configuration details
}
=======
# terraform-docs

[![Build Status](https://github.com/terraform-docs/terraform-docs/workflows/ci/badge.svg)](https://github.com/terraform-docs/terraform-docs/actions) [![GoDoc](https://pkg.go.dev/badge/github.com/terraform-docs/terraform-docs)](https://pkg.go.dev/github.com/terraform-docs/terraform-docs) [![Go Report Card](https://goreportcard.com/badge/github.com/terraform-docs/terraform-docs)](https://goreportcard.com/report/github.com/terraform-docs/terraform-docs) [![Codecov Report](https://codecov.io/gh/terraform-docs/terraform-docs/branch/master/graph/badge.svg)](https://codecov.io/gh/terraform-docs/terraform-docs) [![License](https://img.shields.io/github/license/terraform-docs/terraform-docs)](https://github.com/terraform-docs/terraform-docs/blob/master/LICENSE) [![Latest release](https://img.shields.io/github/v/release/terraform-docs/terraform-docs)](https://github.com/terraform-docs/terraform-docs/releases)

![terraform-docs-teaser](./images/terraform-docs-teaser.png)

## What is terraform-docs

A utility to generate documentation from Terraform modules in various output formats.

## Installation

macOS users can install using [Homebrew]:

```bash
brew install terraform-docs
>>>>>>> 4bc0be1c
```

or

```bash
brew install terraform-docs/tap/terraform-docs
```

Windows users can install using [Scoop]:

```bash
scoop bucket add terraform-docs https://github.com/terraform-docs/scoop-bucket
scoop install terraform-docs
```

or [Chocolatey]:

<<<<<<< HEAD
| Module | Status | Version | Description |
|--------|--------|---------|-------------|
| Networking | 🔧 Development | - | Virtual networks with subnets and security |
| SQL Server | 🔧 Development | - | Azure SQL Server and database management |
| AKS | 🔧 Development | - | Azure Kubernetes Service cluster |
| Key Vault | 🔧 Development | - | Key management and secrets storage |
| App Service | 🔧 Development | - | Web Apps and Function Apps hosting |
=======
```bash
choco install terraform-docs
```
>>>>>>> 4bc0be1c

Stable binaries are also available on the [releases] page. To install, download the
binary for your platform from "Assets" and place this into your `$PATH`:

<<<<<<< HEAD
- **Phase 1**: Storage Account module with comprehensive features ✅
- **Phase 2**: Networking module with virtual networks and security
- **Phase 3**: Key Vault module with enterprise security
- **Phase 4**: SQL Server module with database management
- **Phase 5**: AKS module for Kubernetes workloads
- **Phase 6**: App Service module for web applications
=======
```bash
curl -Lo ./terraform-docs.tar.gz https://github.com/terraform-docs/terraform-docs/releases/download/v0.20.0/terraform-docs-v0.20.0-$(uname)-amd64.tar.gz
tar -xzf terraform-docs.tar.gz
chmod +x terraform-docs
mv terraform-docs /usr/local/bin/terraform-docs
```
>>>>>>> 4bc0be1c

**NOTE:** Windows releases are in `ZIP` format.

The latest version can be installed using `go install` or `go get`:

<<<<<<< HEAD
| Example | Description |
|---------|-------------|
| [basic](./modules/azurerm_storage_account/examples/basic/README.md) | Basic storage account with minimal configuration |
| [secure](./modules/azurerm_storage_account/examples/secure/README.md) | Security-hardened configuration with maximum protection |
| [secure-private-endpoint](./modules/azurerm_storage_account/examples/secure-private-endpoint/README.md) | Private endpoint configuration for network isolation |
| [data-lake-gen2](./modules/azurerm_storage_account/examples/data-lake-gen2/README.md) | Data Lake Storage Gen2 with SFTP and NFSv3 |
| [advanced-policies](./modules/azurerm_storage_account/examples/advanced-policies/README.md) | Advanced policies (SAS, immutability, routing) |
| [identity-access](./modules/azurerm_storage_account/examples/identity-access/README.md) | Microsoft Entra ID authentication and RBAC |
| [complete](./modules/azurerm_storage_account/examples/complete/README.md) | Full-featured storage account with all enterprise capabilities |
| [multi-region](./modules/azurerm_storage_account/examples/multi-region/README.md) | Multi-region setup with disaster recovery |
=======
```bash
# go1.17+
go install github.com/terraform-docs/terraform-docs@v0.20.0
```
>>>>>>> 4bc0be1c

```bash
# go1.16
GO111MODULE="on" go get github.com/terraform-docs/terraform-docs@v0.20.0
```

**NOTE:** please use the latest Go to do this, minimum `go1.16` is required.

This will put `terraform-docs` in `$(go env GOPATH)/bin`. If you encounter the error
`terraform-docs: command not found` after installation then you may need to either add
that directory to your `$PATH` as shown [here] or do a manual installation by cloning
the repo and run `make build` from the repository which will put `terraform-docs` in:

```bash
$(go env GOPATH)/src/github.com/terraform-docs/terraform-docs/bin/$(uname | tr '[:upper:]' '[:lower:]')-amd64/terraform-docs
```

## Usage

### Running the binary directly

To run and generate documentation into README within a directory:

```bash
terraform-docs markdown table --output-file README.md --output-mode inject /path/to/module
```

Check [`output`] configuration for more details and examples.

### Using docker

terraform-docs can be run as a container by mounting a directory with `.tf`
files in it and run the following command:

```bash
docker run --rm --volume "$(pwd):/terraform-docs" -u $(id -u) quay.io/terraform-docs/terraform-docs:0.20.0 markdown /terraform-docs
```

If `output.file` is not enabled for this module, generated output can be redirected
back to a file:

```bash
docker run --rm --volume "$(pwd):/terraform-docs" -u $(id -u) quay.io/terraform-docs/terraform-docs:0.20.0 markdown /terraform-docs > doc.md
```

**NOTE:** Docker tag `latest` refers to _latest_ stable released version and `edge`
refers to HEAD of `master` at any given point in time.

### Using GitHub Actions

To use terraform-docs GitHub Action, configure a YAML workflow file (e.g.
`.github/workflows/documentation.yml`) with the following:

```yaml
name: Generate terraform docs
on:
  - pull_request

jobs:
  docs:
    runs-on: ubuntu-latest
    steps:
    - uses: actions/checkout@v3
      with:
        ref: ${{ github.event.pull_request.head.ref }}

    - name: Render terraform docs and push changes back to PR
      uses: terraform-docs/gh-actions@main
      with:
        working-dir: .
        output-file: README.md
        output-method: inject
        git-push: "true"
```

Read more about [terraform-docs GitHub Action] and its configuration and
examples.

### pre-commit hook

With pre-commit, you can ensure your Terraform module documentation is kept
up-to-date each time you make a commit.

First [install pre-commit] and then create or update a `.pre-commit-config.yaml`
in the root of your Git repo with at least the following content:

```yaml
repos:
  - repo: https://github.com/terraform-docs/terraform-docs
    rev: "v0.20.0"
    hooks:
      - id: terraform-docs-go
        args: ["markdown", "table", "--output-file", "README.md", "./mymodule/path"]
```

Then run:

```bash
pre-commit install
pre-commit install-hooks
```

Further changes to your module's `.tf` files will cause an update to documentation
when you make a commit.

## Configuration

terraform-docs can be configured with a yaml file. The default name of this file is
`.terraform-docs.yml` and the path order for locating it is:

1. root of module directory
1. `.config/` folder at root of module directory
1. current directory
1. `.config/` folder at current directory
1. `$HOME/.tfdocs.d/`

```yaml
formatter: "" # this is required

version: ""

header-from: main.tf
footer-from: ""

recursive:
  enabled: false
  path: modules
  include-main: true

sections:
  hide: []
  show: []

content: ""

output:
  file: ""
  mode: inject
  template: |-
    <!-- BEGIN_TF_DOCS -->
    {{ .Content }}
    <!-- END_TF_DOCS -->

output-values:
  enabled: false
  from: ""

sort:
  enabled: true
  by: name

settings:
  anchor: true
  color: true
  default: true
  description: false
  escape: true
  hide-empty: false
  html: true
  indent: 2
  lockfile: true
  read-comments: true
  required: true
  sensitive: true
  type: true
```

## Content Template

Generated content can be customized further away with `content` in configuration.
If the `content` is empty the default order of sections is used.

Compatible formatters for customized content are `asciidoc` and `markdown`. `content`
will be ignored for other formatters.

`content` is a Go template with following additional variables:

- `{{ .Header }}`
- `{{ .Footer }}`
- `{{ .Inputs }}`
- `{{ .Modules }}`
- `{{ .Outputs }}`
- `{{ .Providers }}`
- `{{ .Requirements }}`
- `{{ .Resources }}`

and following functions:

- `{{ include "relative/path/to/file" }}`

These variables are the generated output of individual sections in the selected
formatter. For example `{{ .Inputs }}` is Markdown Table representation of _inputs_
when formatter is set to `markdown table`.

Note that sections visibility (i.e. `sections.show` and `sections.hide`) takes
precedence over the `content`.

Additionally there's also one extra special variable avaialble to the `content`:

- `{{ .Module }}`

As opposed to the other variables mentioned above, which are generated sections
based on a selected formatter, the `{{ .Module }}` variable is just a `struct`
representing a [Terraform module].

````yaml
content: |-
  Any arbitrary text can be placed anywhere in the content

  {{ .Header }}

  and even in between sections

  {{ .Providers }}

<<<<<<< HEAD
**Built with ❤️ by PatrykIti**
=======
  and they don't even need to be in the default order

  {{ .Outputs }}

  include any relative files

  {{ include "relative/path/to/file" }}

  {{ .Inputs }}

  # Examples

  ```hcl
  {{ include "examples/foo/main.tf" }}
  ```

  ## Resources

  {{ range .Module.Resources }}
  - {{ .GetMode }}.{{ .Spec }} ({{ .Position.Filename }}#{{ .Position.Line }})
  {{- end }}
````

## Build on top of terraform-docs

terraform-docs primary use-case is to be utilized as a standalone binary, but
some parts of it is also available publicly and can be imported in your project
as a library.

```go
import (
    "github.com/terraform-docs/terraform-docs/format"
    "github.com/terraform-docs/terraform-docs/print"
    "github.com/terraform-docs/terraform-docs/terraform"
)

// buildTerraformDocs for module root `path` and provided content `tmpl`.
func buildTerraformDocs(path string, tmpl string) (string, error) {
    config := print.DefaultConfig()
    config.ModuleRoot = path // module root path (can be relative or absolute)

    module, err := terraform.LoadWithOptions(config)
    if err != nil {
        return "", err
    }

    // Generate in Markdown Table format
    formatter := format.NewMarkdownTable(config)

    if err := formatter.Generate(module); err != nil {
        return "", err
    }

    // // Note: if you don't intend to provide additional template for the generated
    // // content, or the target format doesn't provide templating (e.g. json, yaml,
    // // xml, or toml) you can use `Content()` function instead of `Render()`.
    // // `Content()` returns all the sections combined with predefined order.
    // return formatter.Content(), nil

    return formatter.Render(tmpl)
}
```

## Plugin

Generated output can be heavily customized with [`content`], but if using that
is not enough for your use-case, you can write your own plugin.

In order to install a plugin the following steps are needed:

- download the plugin and place it in `~/.tfdocs.d/plugins` (or `./.tfdocs.d/plugins`)
- make sure the plugin file name is `tfdocs-format-<NAME>`
- modify [`formatter`] of `.terraform-docs.yml` file to be `<NAME>`

**Important notes:**

- if the plugin file name is different than the example above, terraform-docs won't
be able to to pick it up nor register it properly
- you can only use plugin thorough `.terraform-docs.yml` file and it cannot be used
with CLI arguments

To create a new plugin create a new repository called `tfdocs-format-<NAME>` with
following `main.go`:

```go
package main

import (
    _ "embed" //nolint

    "github.com/terraform-docs/terraform-docs/plugin"
    "github.com/terraform-docs/terraform-docs/print"
    "github.com/terraform-docs/terraform-docs/template"
    "github.com/terraform-docs/terraform-docs/terraform"
)

func main() {
    plugin.Serve(&plugin.ServeOpts{
        Name:    "<NAME>",
        Version: "0.1.0",
        Printer: printerFunc,
    })
}

//go:embed sections.tmpl
var tplCustom []byte

// printerFunc the function being executed by the plugin client.
func printerFunc(config *print.Config, module *terraform.Module) (string, error) {
    tpl := template.New(config,
        &template.Item{Name: "custom", Text: string(tplCustom)},
    )

    rendered, err := tpl.Render("custom", module)
    if err != nil {
        return "", err
    }

    return rendered, nil
}
```

Please refer to [tfdocs-format-template] for more details. You can create a new
repository from it by clicking on `Use this template` button.

## Documentation

- **Users**
  - Read the [User Guide] to learn how to use terraform-docs
  - Read the [Formats Guide] to learn about different output formats of terraform-docs
  - Refer to [Config File Reference] for all the available configuration options
- **Developers**
  - Read [Contributing Guide] before submitting a pull request

Visit [our website] for all documentation.

## Community

- Discuss terraform-docs on [Slack]

## License
>>>>>>> 4bc0be1c

MIT License - Copyright (c) 2021 The terraform-docs Authors.

[Chocolatey]: https://www.chocolatey.org
[Config File Reference]: https://terraform-docs.io/user-guide/configuration/
[`content`]: https://terraform-docs.io/user-guide/configuration/content/
[Contributing Guide]: CONTRIBUTING.md
[Formats Guide]: https://terraform-docs.io/reference/terraform-docs/
[`formatter`]: https://terraform-docs.io/user-guide/configuration/formatter/
[here]: https://golang.org/doc/code.html#GOPATH
[Homebrew]: https://brew.sh
[install pre-commit]: https://pre-commit.com/#install
[`output`]: https://terraform-docs.io/user-guide/configuration/output/
[releases]: https://github.com/terraform-docs/terraform-docs/releases
[Scoop]: https://scoop.sh/
[Slack]: https://slack.terraform-docs.io/
[terraform-docs GitHub Action]: https://github.com/terraform-docs/gh-actions
[Terraform module]: https://pkg.go.dev/github.com/terraform-docs/terraform-docs/terraform#Module
[tfdocs-format-template]: https://github.com/terraform-docs/tfdocs-format-template
[our website]: https://terraform-docs.io/
[User Guide]: https://terraform-docs.io/user-guide/introduction/<|MERGE_RESOLUTION|>--- conflicted
+++ resolved
@@ -1,26 +1,19 @@
-<<<<<<< HEAD
-# Azure Terraform Modules
+# terraform-docs
 
 [![License: MIT](https://img.shields.io/badge/License-MIT-yellow.svg)](https://opensource.org/licenses/MIT)
 [![Terraform](https://img.shields.io/badge/Terraform-%3E%3D1.5-623CE4?logo=terraform&logoColor=white)](https://www.terraform.io/)
 [![Azure](https://img.shields.io/badge/Azure-0078D4?logo=microsoft-azure&logoColor=white)](https://azure.microsoft.com/)
 [![AzureRM Provider](https://img.shields.io/badge/AzureRM_Provider-4.36.0-blue?logo=terraform)](https://registry.terraform.io/providers/hashicorp/azurerm/4.36.0)
 
-<!-- MODULE BADGES START -->
-[![Storage Account](https://img.shields.io/github/v/tag/PatrykIti/azurerm-terraform-modules?filter=SAv*&label=Storage%20Account&color=success)](https://github.com/PatrykIti/azurerm-terraform-modules/releases?q=SAv1.0.0)
-<!-- MODULE BADGES END -->
-
-A comprehensive collection of production-ready Terraform modules for Azure infrastructure, following HashiCorp best practices and enterprise security standards.
-
-## 📚 Quick Navigation
-
-- [**Development Guide**](./CLAUDE.md) - AI-assisted development guidelines and reference documentation
-- [**Terraform Best Practices**](./docs/TERRAFORM_BEST_PRACTICES_GUIDE.md) - Module development standards and conventions
-- [**Testing Guide**](./docs/TERRAFORM_TESTING_GUIDE.md) - Comprehensive testing strategies and examples
-- [**Workflows Documentation**](./docs/WORKFLOWS.md) - GitHub Actions CI/CD implementation details
-- [**Security Policy**](./docs/SECURITY.md) - Security guidelines and vulnerability reporting
-
-## Repository Structure
+![terraform-docs-teaser](./images/terraform-docs-teaser.png)
+
+## What is terraform-docs
+
+A utility to generate documentation from Terraform modules in various output formats.
+
+## Installation
+
+macOS users can install using [Homebrew]:
 
 ```
 azurerm-terraform-modules/
@@ -41,47 +34,6 @@
 └── .claude/references/          # AI development guides
 ```
 
-## 🚀 Quick Start
-
-Each module contains comprehensive documentation and examples:
-
-1. **Browse modules** in the [`modules/`](./modules/) directory
-2. **Read module documentation** - Each module has its own README with:
-   - Usage examples
-   - Input/output specifications
-   - Requirements and prerequisites
-3. **Check examples** - Each module includes `examples/` directory with:
-   - Simple usage
-   - Advanced configurations
-   - Security-hardened setups
-   - Multi-region deployments
-
-Example module reference:
-```hcl
-module "storage_account" {
-  source = "github.com/PatrykIti/azurerm-terraform-modules//modules/azurerm_storage_account?ref=SAv1.0.0"
-  # See module README for configuration details
-}
-=======
-# terraform-docs
-
-[![Build Status](https://github.com/terraform-docs/terraform-docs/workflows/ci/badge.svg)](https://github.com/terraform-docs/terraform-docs/actions) [![GoDoc](https://pkg.go.dev/badge/github.com/terraform-docs/terraform-docs)](https://pkg.go.dev/github.com/terraform-docs/terraform-docs) [![Go Report Card](https://goreportcard.com/badge/github.com/terraform-docs/terraform-docs)](https://goreportcard.com/report/github.com/terraform-docs/terraform-docs) [![Codecov Report](https://codecov.io/gh/terraform-docs/terraform-docs/branch/master/graph/badge.svg)](https://codecov.io/gh/terraform-docs/terraform-docs) [![License](https://img.shields.io/github/license/terraform-docs/terraform-docs)](https://github.com/terraform-docs/terraform-docs/blob/master/LICENSE) [![Latest release](https://img.shields.io/github/v/release/terraform-docs/terraform-docs)](https://github.com/terraform-docs/terraform-docs/releases)
-
-![terraform-docs-teaser](./images/terraform-docs-teaser.png)
-
-## What is terraform-docs
-
-A utility to generate documentation from Terraform modules in various output formats.
-
-## Installation
-
-macOS users can install using [Homebrew]:
-
-```bash
-brew install terraform-docs
->>>>>>> 4bc0be1c
-```
-
 or
 
 ```bash
@@ -97,60 +49,28 @@
 
 or [Chocolatey]:
 
-<<<<<<< HEAD
-| Module | Status | Version | Description |
-|--------|--------|---------|-------------|
-| Networking | 🔧 Development | - | Virtual networks with subnets and security |
-| SQL Server | 🔧 Development | - | Azure SQL Server and database management |
-| AKS | 🔧 Development | - | Azure Kubernetes Service cluster |
-| Key Vault | 🔧 Development | - | Key management and secrets storage |
-| App Service | 🔧 Development | - | Web Apps and Function Apps hosting |
-=======
 ```bash
 choco install terraform-docs
 ```
->>>>>>> 4bc0be1c
 
 Stable binaries are also available on the [releases] page. To install, download the
 binary for your platform from "Assets" and place this into your `$PATH`:
 
-<<<<<<< HEAD
-- **Phase 1**: Storage Account module with comprehensive features ✅
-- **Phase 2**: Networking module with virtual networks and security
-- **Phase 3**: Key Vault module with enterprise security
-- **Phase 4**: SQL Server module with database management
-- **Phase 5**: AKS module for Kubernetes workloads
-- **Phase 6**: App Service module for web applications
-=======
 ```bash
 curl -Lo ./terraform-docs.tar.gz https://github.com/terraform-docs/terraform-docs/releases/download/v0.20.0/terraform-docs-v0.20.0-$(uname)-amd64.tar.gz
 tar -xzf terraform-docs.tar.gz
 chmod +x terraform-docs
 mv terraform-docs /usr/local/bin/terraform-docs
 ```
->>>>>>> 4bc0be1c
 
 **NOTE:** Windows releases are in `ZIP` format.
 
 The latest version can be installed using `go install` or `go get`:
 
-<<<<<<< HEAD
-| Example | Description |
-|---------|-------------|
-| [basic](./modules/azurerm_storage_account/examples/basic/README.md) | Basic storage account with minimal configuration |
-| [secure](./modules/azurerm_storage_account/examples/secure/README.md) | Security-hardened configuration with maximum protection |
-| [secure-private-endpoint](./modules/azurerm_storage_account/examples/secure-private-endpoint/README.md) | Private endpoint configuration for network isolation |
-| [data-lake-gen2](./modules/azurerm_storage_account/examples/data-lake-gen2/README.md) | Data Lake Storage Gen2 with SFTP and NFSv3 |
-| [advanced-policies](./modules/azurerm_storage_account/examples/advanced-policies/README.md) | Advanced policies (SAS, immutability, routing) |
-| [identity-access](./modules/azurerm_storage_account/examples/identity-access/README.md) | Microsoft Entra ID authentication and RBAC |
-| [complete](./modules/azurerm_storage_account/examples/complete/README.md) | Full-featured storage account with all enterprise capabilities |
-| [multi-region](./modules/azurerm_storage_account/examples/multi-region/README.md) | Multi-region setup with disaster recovery |
-=======
 ```bash
 # go1.17+
 go install github.com/terraform-docs/terraform-docs@v0.20.0
 ```
->>>>>>> 4bc0be1c
 
 ```bash
 # go1.16
@@ -366,9 +286,6 @@
 
   {{ .Providers }}
 
-<<<<<<< HEAD
-**Built with ❤️ by PatrykIti**
-=======
   and they don't even need to be in the default order
 
   {{ .Outputs }}
@@ -445,16 +362,23 @@
 
 **Important notes:**
 
-- if the plugin file name is different than the example above, terraform-docs won't
-be able to to pick it up nor register it properly
-- you can only use plugin thorough `.terraform-docs.yml` file and it cannot be used
-with CLI arguments
+| Module | Status | Version | Description |
+|--------|--------|---------|-------------|
+| Networking | 🔧 Development | - | Virtual networks with subnets and security |
+| SQL Server | 🔧 Development | - | Azure SQL Server and database management |
+| AKS | 🔧 Development | - | Azure Kubernetes Service cluster |
+| Key Vault | 🔧 Development | - | Key management and secrets storage |
+| App Service | 🔧 Development | - | Web Apps and Function Apps hosting |
 
 To create a new plugin create a new repository called `tfdocs-format-<NAME>` with
 following `main.go`:
 
-```go
-package main
+- **Phase 1**: Storage Account module with comprehensive features ✅
+- **Phase 2**: Networking module with virtual networks and security
+- **Phase 3**: Key Vault module with enterprise security
+- **Phase 4**: SQL Server module with database management
+- **Phase 5**: AKS module for Kubernetes workloads
+- **Phase 6**: App Service module for web applications
 
 import (
     _ "embed" //nolint
@@ -465,13 +389,16 @@
     "github.com/terraform-docs/terraform-docs/terraform"
 )
 
-func main() {
-    plugin.Serve(&plugin.ServeOpts{
-        Name:    "<NAME>",
-        Version: "0.1.0",
-        Printer: printerFunc,
-    })
-}
+| Example | Description |
+|---------|-------------|
+| [basic](./modules/azurerm_storage_account/examples/basic/README.md) | Basic storage account with minimal configuration |
+| [secure](./modules/azurerm_storage_account/examples/secure/README.md) | Security-hardened configuration with maximum protection |
+| [secure-private-endpoint](./modules/azurerm_storage_account/examples/secure-private-endpoint/README.md) | Private endpoint configuration for network isolation |
+| [data-lake-gen2](./modules/azurerm_storage_account/examples/data-lake-gen2/README.md) | Data Lake Storage Gen2 with SFTP and NFSv3 |
+| [advanced-policies](./modules/azurerm_storage_account/examples/advanced-policies/README.md) | Advanced policies (SAS, immutability, routing) |
+| [identity-access](./modules/azurerm_storage_account/examples/identity-access/README.md) | Microsoft Entra ID authentication and RBAC |
+| [complete](./modules/azurerm_storage_account/examples/complete/README.md) | Full-featured storage account with all enterprise capabilities |
+| [multi-region](./modules/azurerm_storage_account/examples/multi-region/README.md) | Multi-region setup with disaster recovery |
 
 //go:embed sections.tmpl
 var tplCustom []byte
@@ -510,25 +437,18 @@
 - Discuss terraform-docs on [Slack]
 
 ## License
->>>>>>> 4bc0be1c
 
 MIT License - Copyright (c) 2021 The terraform-docs Authors.
 
-[Chocolatey]: https://www.chocolatey.org
-[Config File Reference]: https://terraform-docs.io/user-guide/configuration/
-[`content`]: https://terraform-docs.io/user-guide/configuration/content/
-[Contributing Guide]: CONTRIBUTING.md
-[Formats Guide]: https://terraform-docs.io/reference/terraform-docs/
-[`formatter`]: https://terraform-docs.io/user-guide/configuration/formatter/
-[here]: https://golang.org/doc/code.html#GOPATH
-[Homebrew]: https://brew.sh
-[install pre-commit]: https://pre-commit.com/#install
-[`output`]: https://terraform-docs.io/user-guide/configuration/output/
-[releases]: https://github.com/terraform-docs/terraform-docs/releases
-[Scoop]: https://scoop.sh/
-[Slack]: https://slack.terraform-docs.io/
-[terraform-docs GitHub Action]: https://github.com/terraform-docs/gh-actions
-[Terraform module]: https://pkg.go.dev/github.com/terraform-docs/terraform-docs/terraform#Module
-[tfdocs-format-template]: https://github.com/terraform-docs/tfdocs-format-template
-[our website]: https://terraform-docs.io/
-[User Guide]: https://terraform-docs.io/user-guide/introduction/+
+## Support
+
+- **Issues**: Report bugs via GitHub Issues
+- **Security**: See [Security Policy](./docs/SECURITY.md)
+- **Documentation**: Check module-specific README files
+
+---
+
+**Built with ❤️ by PatrykIti**
+
+*This repository follows enterprise-grade standards for infrastructure as code. For development guidelines and AI-assisted workflows, see [CLAUDE.md](./CLAUDE.md).*